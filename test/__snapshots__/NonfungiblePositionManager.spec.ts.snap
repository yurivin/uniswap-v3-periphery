--- conflicted
+++ resolved
@@ -12,15 +12,6 @@
 
 exports[`NonfungiblePositionManager #decreaseLiquidity gas partial decrease 1`] = `163403`;
 
-<<<<<<< HEAD
-exports[`NonfungiblePositionManager #firstMint gas 1`] = `5041320`;
-
-exports[`NonfungiblePositionManager #increaseLiquidity gas 1`] = `189304`;
-
-exports[`NonfungiblePositionManager #mint gas first mint for ticks 1`] = `434951`;
-
-exports[`NonfungiblePositionManager #mint gas ticks already used 1`] = `369536`;
-=======
 exports[`NonfungiblePositionManager #firstMint gas 1`] = `5041332`;
 
 exports[`NonfungiblePositionManager #increaseLiquidity gas 1`] = `189316`;
@@ -28,7 +19,6 @@
 exports[`NonfungiblePositionManager #mint gas first mint for ticks 1`] = `434963`;
 
 exports[`NonfungiblePositionManager #mint gas ticks already used 1`] = `369548`;
->>>>>>> d2733b7b
 
 exports[`NonfungiblePositionManager #permit owned by eoa gas 1`] = `60110`;
 
@@ -38,10 +28,6 @@
 
 exports[`NonfungiblePositionManager #transferFrom gas comes from approved 1`] = `75227`;
 
-<<<<<<< HEAD
-exports[`NonfungiblePositionManager bytecode size 1`] = `22924`;
-=======
 exports[`NonfungiblePositionManager bytecode size 1`] = `22911`;
->>>>>>> d2733b7b
 
 exports[`NonfungiblePositionManager multicall exit gas 1`] = `178028`;